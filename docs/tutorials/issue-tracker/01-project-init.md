# Initializing Our Project

Before we can begin, we'll need a directory where our project will live. Feel free to make it wherever you want, and name it however you want. Throughout the rest of this tutorial, if it's referenced, our folder name will be `issue-tracker-project`.
```shell
mkdir issue-tracker-project && cd issue-tracker-project
```
So now we have an empty directory to work in. The SDK _can_ be used with an existing project, but the setup is simpler with a fresh one.
```shell
$ tree .
.

0 directories, 0 files
```

Now, we could go about initializing a go module, and a cue module, and creating our directory structure here, but we're going to need the `grafana-app-sdk` CLI later for doing our codegen, and it can help us by easily setting up the start of our project, so let's download it now:
```shell
go install github.com/grafana/grafana-app-sdk/cmd/grafana-app-sdk@latest
```
If you're unfamiliar with `go install`, it's similar to `go get`, but will compile a binary for the `main` package in what it pulls, and put that in `$GOPATH/bin`. If you don't have `$GOPATH/bin` in your path, you will want to add it, otherwise the CLI commands won't work for you. You can check if the CLI was installed successfully with:
You can then check if the install was successful by running.

<<<<<<< HEAD
**Note:** currently [there is a bug](https://github.com/grafana/grafana-app-sdk/issues/189) preventing `go install` from succeeding, 
to install the grafana-app-sdk, use the binary process listed below, or clone this repository, run `make build`, and copy `target/grafana-app-sdk` into your `PATH`.
=======
> [!NOTE]  
> There is currently a [known issue with running go install](https://github.com/grafana/grafana-app-sdk/issues/189) for many versions. 
> You can install locally with
> ```shell
> git clone git@github.com:grafana/grafana-app-sdk.git && cd grafana-app-sdk/cmd/grafana-app-sdk && go install 
> ```
> But be advised this will install the latest `main` commit. To install a specific version, use `git checkout <version>` before running `go install`.
>
> Alternatively, you can install by running `make build` in the repository root, and copying `target/grafana-app-sdk` into your `PATH`.
>>>>>>> af762e21

If you're not comfortable using `go install`, the [github releases page](https://github.com/grafana/grafana-app-sdk/releases) for the project includes a binary for each architecture per release. You can download the binary and add it to your `PATH` to use the SDK CLI the same way as if you used `go install`.
```shell
grafana-app-sdk --help
```

Now that we have the CLI installed, let's initialize our project. In this tutorial, we're going to use `github.com/grafana/issue-tracker-project` as our go module name, but you can use whatever name you like--it won't affect anything except some imports on code that we work on later.
```shell
grafana-app-sdk project init "github.com/grafana/issue-tracker-project"
```
And the output of the command:
```shell
$ grafana-app-sdk project init "github.com/grafana/issue-tracker-project"
 * Writing file go.mod
 * Writing file go.sum
 * Writing file kinds/cue.mod/module.cue
 * Writing file Makefile
 * Writing file local/config.yaml
 * Writing file local/scripts/cluster.sh
 * Writing file local/scripts/push_image.sh
 * Writing file local/Tiltfile
$ tree .
.
├── Makefile
├── cmd
│   └── operator
├── go.mod
├── go.sum
├── local
│   ├── Tiltfile
│   ├── additional
│   ├── config.yaml
│   ├── mounted-files
│   │   └── plugin
│   └── scripts
│       ├── cluster.sh
│       └── push_image.sh
├── pkg
├── plugin
└── kinds
    └── cue.mod
        └── module.cue

12 directories, 8 files
```

As we can see from the command output, and the `tree` command, the `project init` command created a go module in the current directory, a Makefile, and several other directories. 
* `cmd/operator` is an empty place for us to put the operator binary code
* `local` is the initial setup for a local development environment, which we'll talk about in [Deployment and Running Locally](deployment.md)
* `pkg` is the empty directory for all our go packages
* `plugin` is an empty directory where our grafana plugin code will live
* `kinds` contains a CUE module, and it's where we'll be [Defining Our Kinds](02-defining-our-kinds.md) next

### Next: [Defining Our Kinds](02-defining-our-kinds.md)<|MERGE_RESOLUTION|>--- conflicted
+++ resolved
@@ -19,10 +19,6 @@
 If you're unfamiliar with `go install`, it's similar to `go get`, but will compile a binary for the `main` package in what it pulls, and put that in `$GOPATH/bin`. If you don't have `$GOPATH/bin` in your path, you will want to add it, otherwise the CLI commands won't work for you. You can check if the CLI was installed successfully with:
 You can then check if the install was successful by running.
 
-<<<<<<< HEAD
-**Note:** currently [there is a bug](https://github.com/grafana/grafana-app-sdk/issues/189) preventing `go install` from succeeding, 
-to install the grafana-app-sdk, use the binary process listed below, or clone this repository, run `make build`, and copy `target/grafana-app-sdk` into your `PATH`.
-=======
 > [!NOTE]  
 > There is currently a [known issue with running go install](https://github.com/grafana/grafana-app-sdk/issues/189) for many versions. 
 > You can install locally with
@@ -32,7 +28,6 @@
 > But be advised this will install the latest `main` commit. To install a specific version, use `git checkout <version>` before running `go install`.
 >
 > Alternatively, you can install by running `make build` in the repository root, and copying `target/grafana-app-sdk` into your `PATH`.
->>>>>>> af762e21
 
 If you're not comfortable using `go install`, the [github releases page](https://github.com/grafana/grafana-app-sdk/releases) for the project includes a binary for each architecture per release. You can download the binary and add it to your `PATH` to use the SDK CLI the same way as if you used `go install`.
 ```shell
