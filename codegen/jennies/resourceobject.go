package jennies

import (
	"bytes"
	"encoding/json"
	"fmt"
	"go/format"
<<<<<<< HEAD
	"path/filepath"
=======
>>>>>>> af762e21
	"slices"
	"strings"
	"time"

	"cuelang.org/go/cue"
	"github.com/grafana/codejen"
	metav1 "k8s.io/apimachinery/pkg/apis/meta/v1"
	"k8s.io/apimachinery/pkg/types"

	"github.com/grafana/grafana-app-sdk/codegen"
	"github.com/grafana/grafana-app-sdk/codegen/templates"
)

// slightly janky dynamic way of getting the JSON keys of all CommonMetadata fields,
// so they don't need to be hard-coded in the Jenny, and can sync with kindsys
var (
	tmnow                  = metav1.NewTime(time.Now())
	i64                    = int64(1)
	commonMetadataBytes, _ = json.Marshal(metav1.ObjectMeta{
		Name:                       "foo",
		GenerateName:               "bar",
		Namespace:                  "foo",
		SelfLink:                   "bar",
		UID:                        types.UID("foo"),
		ResourceVersion:            "bar",
		Generation:                 i64,
		CreationTimestamp:          tmnow,
		DeletionTimestamp:          &tmnow,
		DeletionGracePeriodSeconds: &i64,
		Labels:                     map[string]string{"foo": "bar"},
		Annotations:                map[string]string{"foo": "bar"},
		OwnerReferences:            []metav1.OwnerReference{{}},
		Finalizers:                 []string{"foo"},
		ManagedFields:              []metav1.ManagedFieldsEntry{{}},
	})
	commonMetadataFieldMap = map[string]any{
		"extraFields": struct{}{}, // This needs to be ignored but is currently joined in in kindsys
	}
	_ = json.Unmarshal(commonMetadataBytes, &commonMetadataFieldMap)
)

func GetGeneratedPath(groupByKind bool, kind codegen.Kind, version string) string {
	if groupByKind {
		return filepath.Join(ToPackageName(kind.Properties().MachineName), ToPackageName(version))
	}
	return filepath.Join(ToPackageName(kind.Properties().Group), ToPackageName(version))
}

type ResourceObjectGenerator struct {
	// This flag exists for compatibility with thema codegen, which only generates code for the current/latest version of the kind
	OnlyUseCurrentVersion bool

	// SubresourceTypesArePrefixed should be set to true if the subresource go types (such as spec or status)
	// are prefixed with the exported Kind name. Generally, if you generated go types with Depth: 1 and PrefixWithKindName: true,
	// then you should set this value to true as well.
	SubresourceTypesArePrefixed bool

	// GroupByKind determines whether kinds are grouped by GroupVersionKind or just GroupVersion.
	// If GroupByKind is true, generated paths are <kind>/<version>/<file>, instead of the default <version>/<file>.
	// When GroupByKind is false, subresource types (such as spec and status) are assumed to be prefixed with the
	// kind name, which can be accomplished by setting GroupByKind=false on the GoTypesGenerator.
	GroupByKind bool
}

func (*ResourceObjectGenerator) JennyName() string {
	return "ResourceObjectGenerator"
}

func (r *ResourceObjectGenerator) Generate(kind codegen.Kind) (codejen.Files, error) {
	files := make(codejen.Files, 0)
	if r.OnlyUseCurrentVersion {
		ver := kind.Version(kind.Properties().Current)
		if ver == nil {
			return nil, fmt.Errorf("no version for %s", kind.Properties().Current)
		}
		b, err := r.generateObjectFile(kind, ver, strings.ToLower(kind.Properties().MachineName))
		if err != nil {
			return nil, err
		}
		files = append(files, codejen.File{
			RelativePath: fmt.Sprintf("%s/%s_object_gen.go", kind.Properties().Group, kind.Properties().MachineName),
			Data:         b,
			From:         []codejen.NamedJenny{r},
		})
	} else {
		allVersions := kind.Versions()
		for i := 0; i < len(allVersions); i++ {
			ver := allVersions[i]
			b, err := r.generateObjectFile(kind, &ver, ToPackageName(ver.Version))
			if err != nil {
				return nil, err
			}
			files = append(files, codejen.File{
				RelativePath: filepath.Join(GetGeneratedPath(r.GroupByKind, kind, ver.Version), fmt.Sprintf("%s_object_gen.go", strings.ToLower(kind.Properties().MachineName))),
				Data:         b,
				From:         []codejen.NamedJenny{r},
			})
		}
	}
	return files, nil
}

func (r *ResourceObjectGenerator) generateObjectFile(kind codegen.Kind, version *codegen.KindVersion, pkg string) ([]byte, error) {
	customMetadataFields := make([]templates.ObjectMetadataField, 0)
	mdv := version.Schema.LookupPath(cue.MakePath(cue.Str("metadata")))
	if mdv.Exists() {
		mit, err := mdv.Fields()
		if err != nil {
			return nil, err
		}
		for mit.Next() {
			lbl := mit.Selector().String()
			// Skip the common metadata fields
			if _, ok := commonMetadataFieldMap[lbl]; ok {
				continue
			}
			fieldName := ""
			// The go field name is the CUE label with the first letter capitalized (to make it exported)
			// We have to track the actual field names of all custom metadata fields for the template
			if len(lbl) > 1 {
				fieldName = strings.ToUpper(lbl[0:1]) + lbl[1:]
			} else {
				fieldName = strings.ToUpper(lbl)
			}
			customMetadataFields = append(customMetadataFields, templates.ObjectMetadataField{
				JSONName:  lbl,
				FieldName: fieldName,
				GoType:    goTypeFromCUEValue(mit.Value()),
			})
		}
	}
	// Sort extra fields so that codegen is deterministic for ordering
	slices.SortFunc(customMetadataFields, func(a, b templates.ObjectMetadataField) int {
		return strings.Compare(a.FieldName, b.FieldName)
	})

	typePrefix := ""
	if r.SubresourceTypesArePrefixed {
		typePrefix = exportField(kind.Name())
	}
	meta := kind.Properties()
	md := templates.ResourceObjectTemplateMetadata{
		Package:              pkg,
		TypeName:             meta.Kind,
		SpecTypeName:         typePrefix + "Spec",
		ObjectTypeName:       "Object", // Package is the machine name of the object, so this makes it machinename.Object
		ObjectShortName:      "o",
		Subresources:         make([]templates.SubresourceMetadata, 0),
		CustomMetadataFields: customMetadataFields,
	}
	it, err := version.Schema.Fields()
	if err != nil {
		return nil, err
	}
	for it.Next() {
		if it.Label() == "spec" || it.Label() == "metadata" {
			continue
		}
		md.Subresources = append(md.Subresources, templates.SubresourceMetadata{
			TypeName: typePrefix + exportField(it.Label()),
			JSONName: it.Label(),
		})
	}
	b := bytes.Buffer{}
	err = templates.WriteResourceObject(md, &b)
	if err != nil {
		return nil, err
	}
	formatted, err := format.Source(b.Bytes())
	if err != nil {
		return nil, err
	}
	return formatted, nil
}

// nolint:gocritic
func goTypeFromCUEValue(value cue.Value) templates.CustomMetadataFieldGoType {
	// Super janky for now--there's _got_ to be a better way of determining the type for a definition field
	// Maybe we take it from openapi instead?
	st := cueFmtState{}
	value.Format(&st, 'v')
	typeString := st.String()
	if strings.Contains(typeString, "time.Time") {
		return templates.GoTypeTime
	} else if strings.Contains(typeString, "int") {
		return templates.GoTypeInt
	} else if strings.Contains(typeString, "struct") {
		// TODO--once we allow non-string types, we need to be able to reference them here
		return templates.GoTypeString
	} else if strings.Contains(typeString, "string") {
		return templates.GoTypeString
	}
	return templates.CustomMetadataFieldGoType{}
}<|MERGE_RESOLUTION|>--- conflicted
+++ resolved
@@ -5,10 +5,7 @@
 	"encoding/json"
 	"fmt"
 	"go/format"
-<<<<<<< HEAD
 	"path/filepath"
-=======
->>>>>>> af762e21
 	"slices"
 	"strings"
 	"time"
@@ -89,7 +86,7 @@
 			return nil, err
 		}
 		files = append(files, codejen.File{
-			RelativePath: fmt.Sprintf("%s/%s_object_gen.go", kind.Properties().Group, kind.Properties().MachineName),
+			RelativePath: fmt.Sprintf("%s/%s_object_gen.go", ToPackageName(kind.Properties().MachineName), kind.Properties().MachineName),
 			Data:         b,
 			From:         []codejen.NamedJenny{r},
 		})
