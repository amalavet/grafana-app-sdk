SOURCES 	:= $(shell find . -type f -name "*.go")
BRANCH  	:= $(shell git branch | sed -n -e 's/^\* \(.*\)/\1/p')
COMMIT  	:= $(shell git rev-parse HEAD)
HOST    	:= $(shell hostname)
GOMOD   	:= $(shell find . -type f -name "go.mod")
GOSUM   	:= $(shell find . -type f -name "go.sum")
SUBMODULES 	:= $(foreach d,$(dir $(GOMOD)),$(d)...)
GOWORK		:= go.work
GOWORKSUM 	:= go.work.sum
VENDOR  	:= vendor
COVOUT  	:= coverage.out

BIN_DIR := target

all: deps lint test build

deps: $(GOSUM) $(GOWORKSUM)
$(GOSUM): $(SOURCES) $(GOMOD)
	$(foreach mod, $(dir GOMOD), cd $(mod) && go mod tidy -v;)

$(GOWORKSUM): $(GOWORK) $(GOMOD)
	go work sync

LINTER_VERSION := 1.55.2
LINTER_BINARY  := $(BIN_DIR)/golangci-lint-$(LINTER_VERSION)

.PHONY: lint
lint: $(LINTER_BINARY)
	$(LINTER_BINARY) run $(LINT_ARGS) $(SUBMODULES)

$(LINTER_BINARY):
	curl -sSfL https://raw.githubusercontent.com/golangci/golangci-lint/master/install.sh | sh -s -- -b $(BIN_DIR) v$(LINTER_VERSION)
	@mv $(BIN_DIR)/golangci-lint $@

.PHONY: test
test:
	go test -count=1 -cover -covermode=atomic -coverprofile=$(COVOUT) $(SUBMODULES)

.PHONY: coverage
coverage: test
	go tool cover -html=$(COVOUT)

.PHONY: clean
clean:
	@rm -f $(COVOUT)
	@rm -rf $(VENDOR)

.PHONY: build
build:
	@go build -ldflags="-X 'main.version=dev-$(BRANCH)' -X 'main.source=$(HOST)' -X 'main.commit=$(COMMIT)' -X 'main.date=$(shell date -u "+%FT%TZ")'" -o "$(BIN_DIR)/grafana-app-sdk" cmd/grafana-app-sdk/*.go

.PHONY: install
install: build
<<<<<<< HEAD
=======
ifndef GOPATH
	@echo "GOPATH is not defined"
	exit 1
endif
>>>>>>> 5178006c
	@cp "$(BIN_DIR)/grafana-app-sdk" "${GOPATH}/bin/grafana-app-sdk"<|MERGE_RESOLUTION|>--- conflicted
+++ resolved
@@ -51,11 +51,8 @@
 
 .PHONY: install
 install: build
-<<<<<<< HEAD
-=======
 ifndef GOPATH
 	@echo "GOPATH is not defined"
 	exit 1
 endif
->>>>>>> 5178006c
 	@cp "$(BIN_DIR)/grafana-app-sdk" "${GOPATH}/bin/grafana-app-sdk"